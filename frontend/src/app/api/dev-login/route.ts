--- conflicted
+++ resolved
@@ -17,71 +17,6 @@
       }),
     });
 
-<<<<<<< HEAD
-    const data = await backendResponse.json();
-    
-    if (!backendResponse.ok) {
-      // アカウントが存在しない場合は自動登録を試行
-      const registerResponse = await fetch('http://localhost:3000/api/auth/register', {
-        method: 'POST',
-        headers: {
-          'Content-Type': 'application/json',
-        },
-        body: JSON.stringify({
-          name: body.email.split('@')[0], // Use email prefix as name
-          email: body.email,
-          password: body.password,
-        }),
-      });
-
-      if (registerResponse.ok) {
-        const registerData = await registerResponse.json();
-        
-        // Create secure response with HTTP-only cookies for registration
-        const response = NextResponse.json({
-          success: true,
-          user: registerData.user,
-          accessToken: registerData.accessToken,
-        });
-        
-        if (registerData.accessToken) {
-          response.cookies.set('auth_token', registerData.accessToken, {
-            httpOnly: true,
-            secure: process.env.NODE_ENV === 'production',
-            sameSite: 'lax',
-            maxAge: 60 * 60 * 24 * 7, // 7 days
-            path: '/',
-          });
-        }
-
-        if (registerData.user) {
-          const userSession = {
-            id: registerData.user.id,
-            name: registerData.user.name,
-            email: registerData.user.email,
-            role: registerData.user.role,
-            plan: registerData.user.plan,
-            status: registerData.user.status
-          };
-          response.cookies.set('user_session', JSON.stringify(userSession), {
-            httpOnly: true,
-            secure: process.env.NODE_ENV === 'production',
-            sameSite: 'lax',
-            maxAge: 60 * 60 * 24 * 7, // 7 days
-            path: '/',
-          });
-        }
-        
-        return response;
-      } else {
-        // 登録も失敗した場合は元のログインエラーを返す
-        return NextResponse.json(data, { status: backendResponse.status });
-      }
-    }
-
-    // Create secure response with HTTP-only cookies  
-    const response = NextResponse.json({
-=======
     if (!response.ok) {
       return NextResponse.json(
         { success: false, error: 'Dev login failed' },
@@ -93,7 +28,6 @@
     
     // Create response with cookies
     const nextResponse = NextResponse.json({
->>>>>>> 704246fa
       success: true,
       user: data.user,
       accessToken: data.accessToken,
@@ -101,11 +35,7 @@
 
     // Set secure HTTP-only cookies
     if (data.accessToken) {
-<<<<<<< HEAD
-      response.cookies.set('auth_token', data.accessToken, {
-=======
       nextResponse.cookies.set('auth_token', data.accessToken, {
->>>>>>> 704246fa
         httpOnly: true,
         secure: process.env.NODE_ENV === 'production',
         sameSite: 'lax',
@@ -124,11 +54,7 @@
         plan: data.user.plan,
         status: data.user.status
       };
-<<<<<<< HEAD
-      response.cookies.set('user_session', JSON.stringify(userSession), {
-=======
       nextResponse.cookies.set('user_session', JSON.stringify(userSession), {
->>>>>>> 704246fa
         httpOnly: true,
         secure: process.env.NODE_ENV === 'production',
         sameSite: 'lax',
